--- conflicted
+++ resolved
@@ -6,17 +6,13 @@
 from .base import BaseDetector
 
 
-<<<<<<< HEAD
-@DETECTORS.register_module()
-=======
 class SumLayer(nn.Module):
     @staticmethod
     def forward(x):
         return torch.sum(x, dim=1, keepdim=True)
 
 
-@DETECTORS.register_module
->>>>>>> b306d68d
+@DETECTORS.register_module()
 class SingleStageDetector(BaseDetector):
     """Base class for single-stage detectors.
 
@@ -33,17 +29,13 @@
                  pretrained=None,
                  iterative=False):
         super(SingleStageDetector, self).__init__()
-<<<<<<< HEAD
         self.backbone = build_backbone(backbone)
-=======
-        self.backbone = builder.build_backbone(backbone)
         self.iterative = iterative
         if self.iterative:
             self.history_transform = nn.Sequential(
                 SumLayer(),
                 nn.Conv2d(in_channels=1, out_channels=64, kernel_size=3, stride=2, padding=1, bias=True),
             )
->>>>>>> b306d68d
         if neck is not None:
             self.neck = build_neck(neck)
         bbox_head.update(train_cfg=train_cfg)
@@ -89,8 +81,8 @@
                       img_metas,
                       gt_bboxes,
                       gt_labels,
-<<<<<<< HEAD
-                      gt_bboxes_ignore=None):
+                      gt_bboxes_ignore=None,
+                      history=None):
         """
         Args:
             img (Tensor): Input images of shape (N, C, H, W).
@@ -109,12 +101,7 @@
         Returns:
             dict[str, Tensor]: A dictionary of loss components.
         """
-        x = self.extract_feat(img)
-=======
-                      gt_bboxes_ignore=None,
-                      history=None):
         x = self.extract_feat(img, history)
->>>>>>> b306d68d
         outs = self.bbox_head(x)
         loss_inputs = outs + (gt_bboxes, gt_labels, img_metas)
         losses = self.bbox_head.loss(
@@ -124,7 +111,13 @@
     def _single_simple_test(self, img, img_metas, rescale, history):
         x = self.extract_feat(img, history)
         outs = self.bbox_head(x)
-<<<<<<< HEAD
+        bbox_list = self.bbox_head.get_bboxes(
+            *outs, img_metas, rescale=rescale)
+        return bbox_list
+
+    def simple_test(self, img, img_metas, rescale=False):
+        x = self.extract_feat(img)
+        outs = self.bbox_head(x)
         bbox_list = self.bbox_head.get_bboxes(
             *outs, img_metas, rescale=rescale)
         bbox_results = [
@@ -132,11 +125,6 @@
             for det_bboxes, det_labels in bbox_list
         ]
         return bbox_results[0]
-=======
-        bbox_inputs = outs + (img_metas, self.test_cfg, rescale)
-        return self.bbox_head.get_bboxes(*bbox_inputs)[0]
-
-    def simple_test(self, img, img_metas, rescale=False):
         if not self.iterative:
             det_bboxes, det_labels = self._single_simple_test(img, img_metas, rescale, None)
         else:
@@ -161,7 +149,6 @@
                     y_max = torch.min(torch.round(bbox[3]).int(), torch.tensor(height, device=img.device).int() - 1)
                     history[0, label, y_min: y_max + 1, x_min: x_max + 1] += 1
         return bbox2result(det_bboxes, det_labels, self.bbox_head.num_classes)
->>>>>>> b306d68d
 
     def aug_test(self, imgs, img_metas, rescale=False):
         raise NotImplementedError