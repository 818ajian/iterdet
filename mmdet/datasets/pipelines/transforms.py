import inspect

import mmcv
import numpy as np
from numpy import random

from mmdet.core import PolygonMasks
from mmdet.core.evaluation.bbox_overlaps import bbox_overlaps
from ..builder import PIPELINES

try:
    from imagecorruptions import corrupt
except ImportError:
    corrupt = None

try:
    import albumentations
    from albumentations import Compose
except ImportError:
    albumentations = None
    Compose = None


@PIPELINES.register_module()
class Resize(object):
    """Resize images & bbox & mask.

    This transform resizes the input image to some scale. Bboxes and masks are
    then resized with the same scale factor. If the input dict contains the key
    "scale", then the scale in the input dict is used, otherwise the specified
    scale in the init method is used.

    `img_scale` can either be a tuple (single-scale) or a list of tuple
    (multi-scale). There are 3 multiscale modes:

    - ``ratio_range is not None``: randomly sample a ratio from the ratio range
      and multiply it with the image scale.
    - ``ratio_range is None`` and ``multiscale_mode == "range"``: randomly
      sample a scale from the a range.
    - ``ratio_range is None`` and ``multiscale_mode == "value"``: randomly
      sample a scale from multiple scales.

    Args:
        img_scale (tuple or list[tuple]): Images scales for resizing.
        multiscale_mode (str): Either "range" or "value".
        ratio_range (tuple[float]): (min_ratio, max_ratio)
        keep_ratio (bool): Whether to keep the aspect ratio when resizing the
            image.
    """

    def __init__(self,
                 img_scale=None,
                 multiscale_mode='range',
                 ratio_range=None,
                 keep_ratio=True,
                 final_crop=True):
        if img_scale is None:
            self.img_scale = None
        else:
            if isinstance(img_scale, list):
                self.img_scale = img_scale
            else:
                self.img_scale = [img_scale]
            assert mmcv.is_list_of(self.img_scale, tuple)

        if ratio_range is not None:
            # mode 1: given a scale and a range of image ratio
            assert len(self.img_scale) == 1
        else:
            # mode 2: given multiple scales or a range of scales
            assert multiscale_mode in ['value', 'range']

        self.multiscale_mode = multiscale_mode
        self.ratio_range = ratio_range
        self.keep_ratio = keep_ratio
        self.final_crop = final_crop

    @staticmethod
    def random_select(img_scales):
        assert mmcv.is_list_of(img_scales, tuple)
        scale_idx = np.random.randint(len(img_scales))
        img_scale = img_scales[scale_idx]
        return img_scale, scale_idx

    @staticmethod
    def random_sample(img_scales):
        assert mmcv.is_list_of(img_scales, tuple) and len(img_scales) == 2
        img_scale_long = [max(s) for s in img_scales]
        img_scale_short = [min(s) for s in img_scales]
        long_edge = np.random.randint(
            min(img_scale_long),
            max(img_scale_long) + 1)
        short_edge = np.random.randint(
            min(img_scale_short),
            max(img_scale_short) + 1)
        img_scale = (long_edge, short_edge)
        return img_scale, None

    @staticmethod
    def random_sample_ratio(img_scale, ratio_range):
        assert isinstance(img_scale, tuple) and len(img_scale) == 2
        min_ratio, max_ratio = ratio_range
        assert min_ratio <= max_ratio
        ratio = np.random.random_sample() * (max_ratio - min_ratio) + min_ratio
        scale = int(img_scale[0] * ratio), int(img_scale[1] * ratio)
        return scale, None

    def _random_scale(self, results):
        if self.ratio_range is not None:
            scale, scale_idx = self.random_sample_ratio(
                self.img_scale[0], self.ratio_range)
        elif len(self.img_scale) == 1:
            scale, scale_idx = self.img_scale[0], 0
        elif self.multiscale_mode == 'range':
            scale, scale_idx = self.random_sample(self.img_scale)
        elif self.multiscale_mode == 'value':
            scale, scale_idx = self.random_select(self.img_scale)
        else:
            raise NotImplementedError

        results['scale'] = scale
        results['scale_idx'] = scale_idx

    def _resize_img(self, results):
        if self.keep_ratio:
            img, scale_factor = mmcv.imrescale(
                results['img'], results['scale'], return_scale=True)
            # the w_scale and h_scale has minor difference
            # a real fix should be done in the mmcv.imrescale in the future
            new_h, new_w = img.shape[:2]
            h, w = results['img'].shape[:2]
            w_scale = new_w / w
            h_scale = new_h / h
        else:
            img, w_scale, h_scale = mmcv.imresize(
                results['img'], results['scale'], return_scale=True)
        scale_factor = np.array([w_scale, h_scale, w_scale, h_scale],
                                dtype=np.float32)
        results['img'] = img
        results['img_shape'] = img.shape
        results['pad_shape'] = img.shape  # in case that there is no padding
        results['scale_factor'] = scale_factor
        results['keep_ratio'] = self.keep_ratio

    def _resize_bboxes(self, results):
        img_shape = results['img_shape']
        for key in results.get('bbox_fields', []):
            bboxes = results[key] * results['scale_factor']
<<<<<<< HEAD
            bboxes[:, 0::2] = np.clip(bboxes[:, 0::2], 0, img_shape[1])
            bboxes[:, 1::2] = np.clip(bboxes[:, 1::2], 0, img_shape[0])
=======
            if self.final_crop:
                bboxes[:, 0::2] = np.clip(bboxes[:, 0::2], 0, img_shape[1] - 1)
                bboxes[:, 1::2] = np.clip(bboxes[:, 1::2], 0, img_shape[0] - 1)
>>>>>>> b306d68d
            results[key] = bboxes

    def _resize_masks(self, results):
        for key in results.get('mask_fields', []):
            if results[key] is None:
                continue
            if self.keep_ratio:
                results[key] = results[key].rescale(results['scale'])
            else:
                results[key] = results[key].resize(results['img_shape'][:2])

    def _resize_seg(self, results):
        for key in results.get('seg_fields', []):
            if self.keep_ratio:
                gt_seg = mmcv.imrescale(
                    results[key], results['scale'], interpolation='nearest')
            else:
                gt_seg = mmcv.imresize(
                    results[key], results['scale'], interpolation='nearest')
            results['gt_semantic_seg'] = gt_seg

    def __call__(self, results):
        if 'scale' not in results:
            self._random_scale(results)
        self._resize_img(results)
        self._resize_bboxes(results)
        self._resize_masks(results)
        self._resize_seg(results)
        return results

    def __repr__(self):
        repr_str = self.__class__.__name__
        repr_str += f'(img_scale={self.img_scale}, '
        repr_str += f'multiscale_mode={self.multiscale_mode}, '
        repr_str += f'ratio_range={self.ratio_range}, '
        repr_str += f'keep_ratio={self.keep_ratio})'
        return repr_str


@PIPELINES.register_module()
class RandomFlip(object):
    """Flip the image & bbox & mask.

    If the input dict contains the key "flip", then the flag will be used,
    otherwise it will be randomly decided by a ratio specified in the init
    method.

    Args:
        flip_ratio (float, optional): The flipping probability.
    """

    def __init__(self, flip_ratio=None, direction='horizontal'):
        self.flip_ratio = flip_ratio
        self.direction = direction
        if flip_ratio is not None:
            assert flip_ratio >= 0 and flip_ratio <= 1
        assert direction in ['horizontal', 'vertical']

    def bbox_flip(self, bboxes, img_shape, direction):
        """Flip bboxes horizontally.

        Args:
            bboxes(ndarray): shape (..., 4*k)
            img_shape(tuple): (height, width)
        """
        assert bboxes.shape[-1] % 4 == 0
        flipped = bboxes.copy()
        if direction == 'horizontal':
            w = img_shape[1]
            flipped[..., 0::4] = w - bboxes[..., 2::4]
            flipped[..., 2::4] = w - bboxes[..., 0::4]
        elif direction == 'vertical':
            h = img_shape[0]
            flipped[..., 1::4] = h - bboxes[..., 3::4]
            flipped[..., 3::4] = h - bboxes[..., 1::4]
        else:
            raise ValueError(f"Invalid flipping direction '{direction}'")
        return flipped

    def __call__(self, results):
        if 'flip' not in results:
            flip = True if np.random.rand() < self.flip_ratio else False
            results['flip'] = flip
        if 'flip_direction' not in results:
            results['flip_direction'] = self.direction
        if results['flip']:
            # flip image
            results['img'] = mmcv.imflip(
                results['img'], direction=results['flip_direction'])
            # flip bboxes
            for key in results.get('bbox_fields', []):
                results[key] = self.bbox_flip(results[key],
                                              results['img_shape'],
                                              results['flip_direction'])
            # flip masks
            for key in results.get('mask_fields', []):
                results[key] = results[key].flip(results['flip_direction'])

            # flip segs
            for key in results.get('seg_fields', []):
                results[key] = mmcv.imflip(
                    results[key], direction=results['flip_direction'])
        return results

    def __repr__(self):
        return self.__class__.__name__ + f'(flip_ratio={self.flip_ratio})'


@PIPELINES.register_module()
class Pad(object):
    """Pad the image & mask.

    There are two padding modes: (1) pad to a fixed size and (2) pad to the
    minimum size that is divisible by some number.

    Args:
        size (tuple, optional): Fixed padding size.
        size_divisor (int, optional): The divisor of padded size.
        pad_val (float, optional): Padding value, 0 by default.
    """

    def __init__(self, size=None, size_divisor=None, pad_val=0):
        self.size = size
        self.size_divisor = size_divisor
        self.pad_val = pad_val
        # only one of size and size_divisor should be valid
        assert size is not None or size_divisor is not None
        assert size is None or size_divisor is None

    def _pad_img(self, results):
        if self.size is not None:
            padded_img = mmcv.impad(results['img'], self.size, self.pad_val)
        elif self.size_divisor is not None:
            padded_img = mmcv.impad_to_multiple(
                results['img'], self.size_divisor, pad_val=self.pad_val)
        results['img'] = padded_img
        results['pad_shape'] = padded_img.shape
        results['pad_fixed_size'] = self.size
        results['pad_size_divisor'] = self.size_divisor

    def _pad_masks(self, results):
        pad_shape = results['pad_shape'][:2]
        for key in results.get('mask_fields', []):
            results[key] = results[key].pad(
                pad_shape[:2], pad_val=self.pad_val)

    def _pad_seg(self, results):
        for key in results.get('seg_fields', []):
            results[key] = mmcv.impad(results[key], results['pad_shape'][:2])

    def __call__(self, results):
        self._pad_img(results)
        self._pad_masks(results)
        self._pad_seg(results)
        return results

    def __repr__(self):
        repr_str = self.__class__.__name__
        repr_str += f'(size={self.size}, '
        repr_str += f'size_divisor={self.size_divisor}, '
        repr_str += f'pad_val={self.pad_val})'
        return repr_str


@PIPELINES.register_module()
class Normalize(object):
    """Normalize the image.

    Args:
        mean (sequence): Mean values of 3 channels.
        std (sequence): Std values of 3 channels.
        to_rgb (bool): Whether to convert the image from BGR to RGB,
            default is true.
    """

    def __init__(self, mean, std, to_rgb=True):
        self.mean = np.array(mean, dtype=np.float32)
        self.std = np.array(std, dtype=np.float32)
        self.to_rgb = to_rgb

    def __call__(self, results):
        results['img'] = mmcv.imnormalize(results['img'], self.mean, self.std,
                                          self.to_rgb)
        results['img_norm_cfg'] = dict(
            mean=self.mean, std=self.std, to_rgb=self.to_rgb)
        return results

    def __repr__(self):
        repr_str = self.__class__.__name__
        repr_str += f'(mean={self.mean}, std={self.std}, to_rgb={self.to_rgb})'
        return repr_str


@PIPELINES.register_module()
class RandomCrop(object):
    """Random crop the image & bboxes & masks.

    Args:
        crop_size (tuple): Expected size after cropping, (h, w).
    """

    def __init__(self, crop_size):
        self.crop_size = crop_size

    def __call__(self, results):
        img = results['img']
        margin_h = max(img.shape[0] - self.crop_size[0], 0)
        margin_w = max(img.shape[1] - self.crop_size[1], 0)
        offset_h = np.random.randint(0, margin_h + 1)
        offset_w = np.random.randint(0, margin_w + 1)
        crop_y1, crop_y2 = offset_h, offset_h + self.crop_size[0]
        crop_x1, crop_x2 = offset_w, offset_w + self.crop_size[1]

        # crop the image
        img = img[crop_y1:crop_y2, crop_x1:crop_x2, ...]
        img_shape = img.shape
        results['img'] = img
        results['img_shape'] = img_shape

        # crop bboxes accordingly and clip to the image boundary
        for key in results.get('bbox_fields', []):
            bbox_offset = np.array([offset_w, offset_h, offset_w, offset_h],
                                   dtype=np.float32)
            bboxes = results[key] - bbox_offset
            bboxes[:, 0::2] = np.clip(bboxes[:, 0::2], 0, img_shape[1])
            bboxes[:, 1::2] = np.clip(bboxes[:, 1::2], 0, img_shape[0])
            results[key] = bboxes

        # crop semantic seg
        for key in results.get('seg_fields', []):
            results[key] = results[key][crop_y1:crop_y2, crop_x1:crop_x2]

        # filter out the gt bboxes that are completely cropped
        if 'gt_bboxes' in results:
            gt_bboxes = results['gt_bboxes']
            valid_inds = (gt_bboxes[:, 2] > gt_bboxes[:, 0]) & (
                gt_bboxes[:, 3] > gt_bboxes[:, 1])
            # if no gt bbox remains after cropping, just skip this image
            if not np.any(valid_inds):
                return None
            results['gt_bboxes'] = gt_bboxes[valid_inds, :]
            if 'gt_labels' in results:
                results['gt_labels'] = results['gt_labels'][valid_inds]

            # filter and crop the masks
            if 'gt_masks' in results:
                results['gt_masks'] = results['gt_masks'].crop(
                    np.asarray([crop_x1, crop_y1, crop_x2, crop_y2]))
        return results

    def __repr__(self):
        return self.__class__.__name__ + f'(crop_size={self.crop_size})'


@PIPELINES.register_module()
class SegRescale(object):
    """Rescale semantic segmentation maps.

    Args:
        scale_factor (float): The scale factor of the final output.
    """

    def __init__(self, scale_factor=1):
        self.scale_factor = scale_factor

    def __call__(self, results):
        for key in results.get('seg_fields', []):
            if self.scale_factor != 1:
                results[key] = mmcv.imrescale(
                    results[key], self.scale_factor, interpolation='nearest')
        return results

    def __repr__(self):
        return self.__class__.__name__ + f'(scale_factor={self.scale_factor})'


@PIPELINES.register_module()
class PhotoMetricDistortion(object):
    """Apply photometric distortion to image sequentially, every transformation
    is applied with a probability of 0.5. The position of random contrast is in
    second or second to last.

    1. random brightness
    2. random contrast (mode 0)
    3. convert color from BGR to HSV
    4. random saturation
    5. random hue
    6. convert color from HSV to BGR
    7. random contrast (mode 1)
    8. randomly swap channels

    Args:
        brightness_delta (int): delta of brightness.
        contrast_range (tuple): range of contrast.
        saturation_range (tuple): range of saturation.
        hue_delta (int): delta of hue.
    """

    def __init__(self,
                 brightness_delta=32,
                 contrast_range=(0.5, 1.5),
                 saturation_range=(0.5, 1.5),
                 hue_delta=18):
        self.brightness_delta = brightness_delta
        self.contrast_lower, self.contrast_upper = contrast_range
        self.saturation_lower, self.saturation_upper = saturation_range
        self.hue_delta = hue_delta

    def __call__(self, results):
        img = results['img']
        assert img.dtype == np.float32, \
            'PhotoMetricDistortion needs the input image of dtype np.float32,'\
            ' please set "to_float32=True" in "LoadImageFromFile" pipeline'
        # random brightness
        if random.randint(2):
            delta = random.uniform(-self.brightness_delta,
                                   self.brightness_delta)
            img += delta

        # mode == 0 --> do random contrast first
        # mode == 1 --> do random contrast last
        mode = random.randint(2)
        if mode == 1:
            if random.randint(2):
                alpha = random.uniform(self.contrast_lower,
                                       self.contrast_upper)
                img *= alpha

        # convert color from BGR to HSV
        img = mmcv.bgr2hsv(img)

        # random saturation
        if random.randint(2):
            img[..., 1] *= random.uniform(self.saturation_lower,
                                          self.saturation_upper)

        # random hue
        if random.randint(2):
            img[..., 0] += random.uniform(-self.hue_delta, self.hue_delta)
            img[..., 0][img[..., 0] > 360] -= 360
            img[..., 0][img[..., 0] < 0] += 360

        # convert color from HSV to BGR
        img = mmcv.hsv2bgr(img)

        # random contrast
        if mode == 0:
            if random.randint(2):
                alpha = random.uniform(self.contrast_lower,
                                       self.contrast_upper)
                img *= alpha

        # randomly swap channels
        if random.randint(2):
            img = img[..., random.permutation(3)]

        results['img'] = img
        return results

    def __repr__(self):
        repr_str = self.__class__.__name__
        repr_str += f'(\nbrightness_delta={self.brightness_delta},\n'
        repr_str += f'contrast_range='
        repr_str += f'{(self.contrast_lower, self.contrast_upper)},\n'
        repr_str += f'saturation_range='
        repr_str += f'{(self.saturation_lower, self.saturation_upper)},\n'
        repr_str += f'hue_delta={self.hue_delta})'
        return repr_str


@PIPELINES.register_module()
class Expand(object):
    """Random expand the image & bboxes.

    Randomly place the original image on a canvas of 'ratio' x original image
    size filled with mean values. The ratio is in the range of ratio_range.

    Args:
        mean (tuple): mean value of dataset.
        to_rgb (bool): if need to convert the order of mean to align with RGB.
        ratio_range (tuple): range of expand ratio.
        prob (float): probability of applying this transformation
    """

    def __init__(self,
                 mean=(0, 0, 0),
                 to_rgb=True,
                 ratio_range=(1, 4),
                 seg_ignore_label=None,
                 prob=0.5):
        self.to_rgb = to_rgb
        self.ratio_range = ratio_range
        if to_rgb:
            self.mean = mean[::-1]
        else:
            self.mean = mean
        self.min_ratio, self.max_ratio = ratio_range
        self.seg_ignore_label = seg_ignore_label
        self.prob = prob

    def __call__(self, results):
        if random.uniform(0, 1) > self.prob:
            return results

        img, boxes = [results[k] for k in ('img', 'gt_bboxes')]

        h, w, c = img.shape
        ratio = random.uniform(self.min_ratio, self.max_ratio)
        expand_img = np.full((int(h * ratio), int(w * ratio), c),
                             self.mean).astype(img.dtype)
        left = int(random.uniform(0, w * ratio - w))
        top = int(random.uniform(0, h * ratio - h))
        expand_img[top:top + h, left:left + w] = img
        boxes = boxes + np.tile((left, top), 2).astype(boxes.dtype)

        results['img'] = expand_img
        results['gt_bboxes'] = boxes

        if 'gt_masks' in results:
            results['gt_masks'] = results['gt_masks'].expand(
                int(h * ratio), int(w * ratio), top, left)

        # not tested
        if 'gt_semantic_seg' in results:
            assert self.seg_ignore_label is not None
            gt_seg = results['gt_semantic_seg']
            expand_gt_seg = np.full((int(h * ratio), int(w * ratio)),
                                    self.seg_ignore_label).astype(gt_seg.dtype)
            expand_gt_seg[top:top + h, left:left + w] = gt_seg
            results['gt_semantic_seg'] = expand_gt_seg
        return results

    def __repr__(self):
        repr_str = self.__class__.__name__
        repr_str += f'(mean={self.mean}, to_rgb={self.to_rgb}, '
        repr_str += f'ratio_range={self.ratio_range}, '
        repr_str += f'seg_ignore_label={self.seg_ignore_label})'
        return repr_str


@PIPELINES.register_module()
class MinIoURandomCrop(object):
    """Random crop the image & bboxes, the cropped patches have minimum IoU
    requirement with original image & bboxes, the IoU threshold is randomly
    selected from min_ious.

    Args:
        min_ious (tuple): minimum IoU threshold for all intersections with
        bounding boxes
        min_crop_size (float): minimum crop's size (i.e. h,w := a*h, a*w,
        where a >= min_crop_size).
    """

    def __init__(self, min_ious=(0.1, 0.3, 0.5, 0.7, 0.9), min_crop_size=0.3):
        # 1: return ori img
        self.min_ious = min_ious
        self.sample_mode = (1, *min_ious, 0)
        self.min_crop_size = min_crop_size

    def __call__(self, results):
        img, boxes, labels = [
            results[k] for k in ('img', 'gt_bboxes', 'gt_labels')
        ]
        h, w, c = img.shape
        while True:
            mode = random.choice(self.sample_mode)
            if mode == 1:
                return results

            min_iou = mode
            for i in range(50):
                new_w = random.uniform(self.min_crop_size * w, w)
                new_h = random.uniform(self.min_crop_size * h, h)

                # h / w in [0.5, 2]
                if new_h / new_w < 0.5 or new_h / new_w > 2:
                    continue

                left = random.uniform(w - new_w)
                top = random.uniform(h - new_h)

                patch = np.array(
                    (int(left), int(top), int(left + new_w), int(top + new_h)))
                overlaps = bbox_overlaps(
                    patch.reshape(-1, 4), boxes.reshape(-1, 4)).reshape(-1)
                if len(overlaps) > 0 and overlaps.min() < min_iou:
                    continue

                # center of boxes should inside the crop img
                # only adjust boxes and instance masks when the gt is not empty
                if len(overlaps) > 0:
                    # adjust boxes
                    center = (boxes[:, :2] + boxes[:, 2:]) / 2
                    mask = ((center[:, 0] > patch[0]) *
                            (center[:, 1] > patch[1]) *
                            (center[:, 0] < patch[2]) *
                            (center[:, 1] < patch[3]))
                    if not mask.any():
                        continue

                    boxes = boxes[mask]
                    labels = labels[mask]

                    boxes[:, 2:] = boxes[:, 2:].clip(max=patch[2:])
                    boxes[:, :2] = boxes[:, :2].clip(min=patch[:2])
                    boxes -= np.tile(patch[:2], 2)

                    results['gt_bboxes'] = boxes
                    results['gt_labels'] = labels

                    if 'gt_masks' in results:
                        results['gt_masks'] = results['gt_masks'][
                            mask.nonzero()[0]].crop(patch)

                # adjust the img no matter whether the gt is empty before crop
                img = img[patch[1]:patch[3], patch[0]:patch[2]]
                results['img'] = img

                # not tested
                if 'gt_semantic_seg' in results:
                    results['gt_semantic_seg'] = results['gt_semantic_seg'][
                        patch[1]:patch[3], patch[0]:patch[2]]
                return results

    def __repr__(self):
        repr_str = self.__class__.__name__
        repr_str += f'(min_ious={self.min_ious}, '
        repr_str += f'min_crop_size={self.min_crop_size})'
        return repr_str


@PIPELINES.register_module()
class Corrupt(object):

    def __init__(self, corruption, severity=1):
        self.corruption = corruption
        self.severity = severity

    def __call__(self, results):
        if corrupt is None:
            raise RuntimeError('imagecorruptions is not installed')
        results['img'] = corrupt(
            results['img'].astype(np.uint8),
            corruption_name=self.corruption,
            severity=self.severity)
        return results

    def __repr__(self):
        repr_str = self.__class__.__name__
        repr_str += f'(corruption={self.corruption}, '
        repr_str += f'severity={self.severity})'
        return repr_str


@PIPELINES.register_module()
class Albu(object):

    def __init__(self,
                 transforms,
                 bbox_params=None,
                 keymap=None,
                 update_pad_shape=False,
                 skip_img_without_anno=False):
        """
        Adds custom transformations from Albumentations lib.
        Please, visit `https://albumentations.readthedocs.io`
        to get more information.

        transforms (list): list of albu transformations
        bbox_params (dict): bbox_params for albumentation `Compose`
        keymap (dict): contains {'input key':'albumentation-style key'}
        skip_img_without_anno (bool): whether to skip the image
                                      if no ann left after aug
        """
        if Compose is None:
            raise RuntimeError('albumentations is not installed')

        self.transforms = transforms
        self.filter_lost_elements = False
        self.update_pad_shape = update_pad_shape
        self.skip_img_without_anno = skip_img_without_anno

        # A simple workaround to remove masks without boxes
        if (isinstance(bbox_params, dict) and 'label_fields' in bbox_params
                and 'filter_lost_elements' in bbox_params):
            self.filter_lost_elements = True
            self.origin_label_fields = bbox_params['label_fields']
            bbox_params['label_fields'] = ['idx_mapper']
            del bbox_params['filter_lost_elements']

        self.bbox_params = (
            self.albu_builder(bbox_params) if bbox_params else None)
        self.aug = Compose([self.albu_builder(t) for t in self.transforms],
                           bbox_params=self.bbox_params)

        if not keymap:
            self.keymap_to_albu = {
                'img': 'image',
                'gt_masks': 'masks',
                'gt_bboxes': 'bboxes'
            }
        else:
            self.keymap_to_albu = keymap
        self.keymap_back = {v: k for k, v in self.keymap_to_albu.items()}

    def albu_builder(self, cfg):
        """Import a module from albumentations.
        Inherits some of `build_from_cfg` logic.

        Args:
            cfg (dict): Config dict. It should at least contain the key "type".
        Returns:
            obj: The constructed object.
        """
        assert isinstance(cfg, dict) and 'type' in cfg
        args = cfg.copy()

        obj_type = args.pop('type')
        if mmcv.is_str(obj_type):
            if albumentations is None:
                raise RuntimeError('albumentations is not installed')
            obj_cls = getattr(albumentations, obj_type)
        elif inspect.isclass(obj_type):
            obj_cls = obj_type
        else:
            raise TypeError(
                f'type must be a str or valid type, but got {type(obj_type)}')

        if 'transforms' in args:
            args['transforms'] = [
                self.albu_builder(transform)
                for transform in args['transforms']
            ]

        return obj_cls(**args)

    @staticmethod
    def mapper(d, keymap):
        """
        Dictionary mapper.
        Renames keys according to keymap provided.

        Args:
            d (dict): old dict
            keymap (dict): {'old_key':'new_key'}
        Returns:
            dict: new dict.
        """
        updated_dict = {}
        for k, v in zip(d.keys(), d.values()):
            new_k = keymap.get(k, k)
            updated_dict[new_k] = d[k]
        return updated_dict

    def __call__(self, results):
        # dict to albumentations format
        results = self.mapper(results, self.keymap_to_albu)

        if 'bboxes' in results:
            # to list of boxes
            if isinstance(results['bboxes'], np.ndarray):
                results['bboxes'] = [x for x in results['bboxes']]
            # add pseudo-field for filtration
            if self.filter_lost_elements:
                results['idx_mapper'] = np.arange(len(results['bboxes']))

        # TODO: Support mask structure in albu
        if 'masks' in results:
            if isinstance(results['masks'], PolygonMasks):
                raise NotImplementedError(
                    'Albu only supports BitMap masks now')
            ori_masks = results['masks']
            results['masks'] = results['masks'].masks

        results = self.aug(**results)

        if 'bboxes' in results:
            if isinstance(results['bboxes'], list):
                results['bboxes'] = np.array(
                    results['bboxes'], dtype=np.float32)
            results['bboxes'] = results['bboxes'].reshape(-1, 4)

            # filter label_fields
            if self.filter_lost_elements:

                for label in self.origin_label_fields:
                    results[label] = np.array(
                        [results[label][i] for i in results['idx_mapper']])
                if 'masks' in results:
                    results['masks'] = np.array(
                        [results['masks'][i] for i in results['idx_mapper']])
                    results['masks'] = ori_masks.__class__(
                        results['masks'], results['image'].shape[0],
                        results['image'].shape[1])

                if (not len(results['idx_mapper'])
                        and self.skip_img_without_anno):
                    return None

        if 'gt_labels' in results:
            if isinstance(results['gt_labels'], list):
                results['gt_labels'] = np.array(results['gt_labels'])
            results['gt_labels'] = results['gt_labels'].astype(np.int64)

        # back to the original format
        results = self.mapper(results, self.keymap_back)

        # update final shape
        if self.update_pad_shape:
            results['pad_shape'] = results['img'].shape

        return results

    def __repr__(self):
        repr_str = self.__class__.__name__ + f'(transforms={self.transforms})'
        return repr_str<|MERGE_RESOLUTION|>--- conflicted
+++ resolved
@@ -146,14 +146,9 @@
         img_shape = results['img_shape']
         for key in results.get('bbox_fields', []):
             bboxes = results[key] * results['scale_factor']
-<<<<<<< HEAD
-            bboxes[:, 0::2] = np.clip(bboxes[:, 0::2], 0, img_shape[1])
-            bboxes[:, 1::2] = np.clip(bboxes[:, 1::2], 0, img_shape[0])
-=======
             if self.final_crop:
-                bboxes[:, 0::2] = np.clip(bboxes[:, 0::2], 0, img_shape[1] - 1)
-                bboxes[:, 1::2] = np.clip(bboxes[:, 1::2], 0, img_shape[0] - 1)
->>>>>>> b306d68d
+                bboxes[:, 0::2] = np.clip(bboxes[:, 0::2], 0, img_shape[1])
+                bboxes[:, 1::2] = np.clip(bboxes[:, 1::2], 0, img_shape[0])
             results[key] = bboxes
 
     def _resize_masks(self, results):
