--- conflicted
+++ resolved
@@ -9,13 +9,8 @@
 from .extra_aug import ExtraAugmentation
 
 __all__ = [
-<<<<<<< HEAD
-    'CustomDataset', 'CocoDataset', 'GroupSampler', 'DistributedGroupSampler',
-    'build_dataloader', 'to_tensor', 'random_scale', 'show_ann',
-    'get_dataset', 'ConcatDataset', 'RepeatDataset', 'ExtraAugmentation'
-=======
     'CustomDataset', 'XMLDataset', 'CocoDataset', 'VOCDataset', 'GroupSampler',
     'DistributedGroupSampler', 'build_dataloader', 'to_tensor', 'random_scale',
-    'show_ann', 'get_dataset', 'ConcatDataset', 'RepeatDataset'
->>>>>>> c95c6373
+    'show_ann', 'get_dataset', 'ConcatDataset', 'RepeatDataset',
+    'ExtraAugmentation'
 ]